--- conflicted
+++ resolved
@@ -165,24 +165,15 @@
             status: 200,
           }),
         );
-<<<<<<< HEAD
 
       const vp = await query(
         "https://example.org/query",
         { query: [mockRequest] },
-        { fetch: mockedFetch },
+        { fetch: mockedFetch as (typeof UniversalFetch)["fetch"] },
       );
       expect(vp).toMatchObject(mockDefaultPresentation());
       expect(JSON.parse(JSON.stringify(vp))).toEqual(mockDefaultPresentation());
-=======
-      await expect(
-        query(
-          "https://example.org/query",
-          { query: [mockRequest] },
-          { fetch: mockedFetch as (typeof UniversalFetch)["fetch"] },
-        ),
-      ).resolves.toStrictEqual(mockDefaultPresentation());
->>>>>>> 73a93961
+
     });
 
     it("normalizes the VP sent by the endpoint", async () => {
