//
// Copyright Inrupt Inc.
//
// Permission is hereby granted, free of charge, to any person obtaining a copy
// of this software and associated documentation files (the "Software"), to deal in
// the Software without restriction, including without limitation the rights to use,
// copy, modify, merge, publish, distribute, sublicense, and/or sell copies of the
// Software, and to permit persons to whom the Software is furnished to do so,
// subject to the following conditions:
//
// The above copyright notice and this permission notice shall be included in
// all copies or substantial portions of the Software.
//
// THE SOFTWARE IS PROVIDED "AS IS", WITHOUT WARRANTY OF ANY KIND, EXPRESS OR IMPLIED,
// INCLUDING BUT NOT LIMITED TO THE WARRANTIES OF MERCHANTABILITY, FITNESS FOR A
// PARTICULAR PURPOSE AND NONINFRINGEMENT. IN NO EVENT SHALL THE AUTHORS OR COPYRIGHT
// HOLDERS BE LIABLE FOR ANY CLAIM, DAMAGES OR OTHER LIABILITY, WHETHER IN AN ACTION
// OF CONTRACT, TORT OR OTHERWISE, ARISING FROM, OUT OF OR IN CONNECTION WITH THE
// SOFTWARE OR THE USE OR OTHER DEALINGS IN THE SOFTWARE.
//

import { jest, describe, it, expect } from "@jest/globals";
import { Response } from "@inrupt/universal-fetch";
import type * as UniversalFetch from "@inrupt/universal-fetch";
import { mockDefaultPresentation } from "../common/common.mock";
import defaultGetVerifilableCredentialAllFromShape, {
  getVerifiableCredentialAllFromShape,
} from "./derive";
import type * as QueryModule from "./query";
import type { VerifiableCredential } from "../common/common";

jest.mock("@inrupt/universal-fetch", () => {
  const fetchModule = jest.requireActual(
    "@inrupt/universal-fetch",
  ) as typeof UniversalFetch;
  return {
    ...fetchModule,
    fetch: jest.fn<(typeof UniversalFetch)["fetch"]>(),
  };
});

const mockDeriveEndpointDefaultResponse = () =>
  new Response(JSON.stringify(mockDefaultPresentation()), {
    status: 200,
    statusText: "OK",
  });

describe("getVerifiableCredentialAllFromShape", () => {
  describe("legacy derive endpoint", () => {
    it("exposes a default export", async () => {
      expect(defaultGetVerifilableCredentialAllFromShape).toBe(
        getVerifiableCredentialAllFromShape,
      );
    });
    it("uses the provided fetch if any", async () => {
      const mockedFetch = jest.fn() as typeof fetch;
      try {
        await getVerifiableCredentialAllFromShape(
          "https://some.endpoint",
          {
            "@context": ["https://some.context"],
            credentialSubject: { id: "https://some.subject/" },
          },
          {
            fetch: mockedFetch as (typeof UniversalFetch)["fetch"],
          },
        );
        // eslint-disable-next-line no-empty
      } catch (_e) {}
      expect(mockedFetch).toHaveBeenCalled();
    });

    it("defaults to an unauthenticated fetch if no fetch is provided", async () => {
      const mockedFetch = jest.requireMock(
        "@inrupt/universal-fetch",
      ) as jest.Mocked<typeof UniversalFetch>;
      mockedFetch.fetch.mockResolvedValue(mockDeriveEndpointDefaultResponse());
      await getVerifiableCredentialAllFromShape("https://some.endpoint", {
        "@context": ["https://some.context"],
        credentialSubject: { id: "https://some.subject/" },
      });
      expect(mockedFetch.fetch).toHaveBeenCalled();
    });

    it("includes the expired VC options if requested", async () => {
      const mockedFetch = jest
        .fn<(typeof UniversalFetch)["fetch"]>()
        .mockResolvedValue(mockDeriveEndpointDefaultResponse());
      await getVerifiableCredentialAllFromShape(
        "https://some.endpoint",
        {
          "@context": ["https://some.context"],
          credentialSubject: { id: "https://some.subject/" },
        },
        {
          includeExpiredVc: true,
          fetch: mockedFetch as (typeof UniversalFetch)["fetch"],
        },
      );
      expect(mockedFetch).toHaveBeenCalledWith(
        expect.anything(),
        expect.objectContaining({
          body: expect.stringContaining("ExpiredVerifiableCredential"),
        }),
      );
    });

    it("builds a legacy VP request from the provided VC shape", async () => {
      const mockedFetch = jest
        .fn<(typeof UniversalFetch)["fetch"]>()
        .mockResolvedValue(mockDeriveEndpointDefaultResponse());
      const queryModule = jest.requireActual("./query") as typeof QueryModule;
      const spiedQuery = jest.spyOn(queryModule, "query");
      await getVerifiableCredentialAllFromShape(
        "https://some.endpoint",
        {
          "@context": ["https://some.context"],
          credentialSubject: { id: "https://some.subject/" },
        },
        { fetch: mockedFetch as (typeof UniversalFetch)["fetch"] },
      );
      expect(spiedQuery).toHaveBeenCalledWith(
        "https://some.endpoint",
        expect.objectContaining({
          verifiableCredential: {
            "@context": [
              "https://www.w3.org/2018/credentials/v1",
              "https://some.context",
            ],
            credentialSubject: { id: "https://some.subject/" },
          },
        }),
        expect.anything(),
      );
    });

    it("returns the VCs from the obtained VP on a successful response", async () => {
      const mockedFetch = jest
        .fn<(typeof UniversalFetch)["fetch"]>()
        .mockResolvedValue(mockDeriveEndpointDefaultResponse());
<<<<<<< HEAD

      const vc = await getVerifiableCredentialAllFromShape(
        "https://some.endpoint",
        {
          "@context": ["https://some.context"],
          credentialSubject: { id: "https://some.subject/" },
        },
        { fetch: mockedFetch },
      );

      expect(vc).toMatchObject(
        mockDefaultPresentation()
          .verifiableCredential as VerifiableCredential[],
      );

      expect(JSON.parse(JSON.stringify(vc))).toEqual(
        mockDefaultPresentation().verifiableCredential,
      );
=======
      await expect(
        getVerifiableCredentialAllFromShape(
          "https://some.endpoint",
          {
            "@context": ["https://some.context"],
            credentialSubject: { id: "https://some.subject/" },
          },
          { fetch: mockedFetch as (typeof UniversalFetch)["fetch"] },
        ),
      ).resolves.toEqual(mockDefaultPresentation().verifiableCredential);
>>>>>>> 73a93961
    });

    it("returns an empty array if the VP contains no VCs", async () => {
      const mockedFetch = jest
        .fn<(typeof UniversalFetch)["fetch"]>()
        .mockResolvedValue(
          new Response(
            JSON.stringify({
              ...mockDefaultPresentation(),
              verifiableCredential: undefined,
            }),
            {
              status: 200,
              statusText: "OK",
            },
          ),
        );
      await expect(
        getVerifiableCredentialAllFromShape(
          "https://some.endpoint",
          {
            "@context": ["https://some.context"],
            credentialSubject: { id: "https://some.subject/" },
          },
          { fetch: mockedFetch as (typeof UniversalFetch)["fetch"] },
        ),
      ).resolves.toEqual([]);
    });
  });

  describe("standard query endpoint", () => {
    it("builds a standard VP request by example from the provided VC shape", async () => {
      const mockedFetch = jest
        .fn<(typeof UniversalFetch)["fetch"]>()
        .mockResolvedValue(mockDeriveEndpointDefaultResponse());
      const queryModule = jest.requireActual("./query") as typeof QueryModule;
      const spiedQuery = jest.spyOn(queryModule, "query");
      const VC_SHAPE = {
        "@context": ["https://some.context"],
        credentialSubject: { id: "https://some.subject/" },
      };
      await getVerifiableCredentialAllFromShape(
        "https://some.endpoint/query",
        VC_SHAPE,
        {
          fetch: mockedFetch as (typeof UniversalFetch)["fetch"],
        },
      );

      expect(spiedQuery).toHaveBeenCalledWith(
        "https://some.endpoint/query",
        expect.objectContaining({
          query: [
            {
              type: "QueryByExample",
              credentialQuery: [
                {
                  example: VC_SHAPE,
                },
              ],
            },
          ],
        }),
        expect.anything(),
      );
    });
  });
});<|MERGE_RESOLUTION|>--- conflicted
+++ resolved
@@ -138,7 +138,6 @@
       const mockedFetch = jest
         .fn<(typeof UniversalFetch)["fetch"]>()
         .mockResolvedValue(mockDeriveEndpointDefaultResponse());
-<<<<<<< HEAD
 
       const vc = await getVerifiableCredentialAllFromShape(
         "https://some.endpoint",
@@ -146,7 +145,7 @@
           "@context": ["https://some.context"],
           credentialSubject: { id: "https://some.subject/" },
         },
-        { fetch: mockedFetch },
+        { fetch: mockedFetch as (typeof UniversalFetch)["fetch"] },
       );
 
       expect(vc).toMatchObject(
@@ -157,18 +156,6 @@
       expect(JSON.parse(JSON.stringify(vc))).toEqual(
         mockDefaultPresentation().verifiableCredential,
       );
-=======
-      await expect(
-        getVerifiableCredentialAllFromShape(
-          "https://some.endpoint",
-          {
-            "@context": ["https://some.context"],
-            credentialSubject: { id: "https://some.subject/" },
-          },
-          { fetch: mockedFetch as (typeof UniversalFetch)["fetch"] },
-        ),
-      ).resolves.toEqual(mockDefaultPresentation().verifiableCredential);
->>>>>>> 73a93961
     });
 
     it("returns an empty array if the VP contains no VCs", async () => {
