--- conflicted
+++ resolved
@@ -118,28 +118,17 @@
           headers: new Headers([["content-type", "application/ld+json"]]),
         }),
       );
-<<<<<<< HEAD
 
     const vc = await issueVerifiableCredential(
       "https://some.endpoint",
       { "@context": ["https://some.context"] },
       { "@context": ["https://some.context"] },
-      { fetch: mockedFetch },
+      { fetch: mockedFetch as (typeof UniversalFetch)["fetch"] },
     );
 
     expect(vc).toMatchObject({ ...mockDefaultCredential(), size: 13 });
 
     expect(JSON.parse(JSON.stringify(vc))).toEqual(mockDefaultCredential());
-=======
-    await expect(
-      issueVerifiableCredential(
-        "https://some.endpoint",
-        { "@context": ["https://some.context"] },
-        { "@context": ["https://some.context"] },
-        { fetch: mockedFetch as (typeof UniversalFetch)["fetch"] },
-      ),
-    ).resolves.toEqual(mockDefaultCredential());
->>>>>>> 73a93961
   });
 
   it("sends a request to the specified issuer", async () => {
